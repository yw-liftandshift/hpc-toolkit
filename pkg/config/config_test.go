/*
Copyright 2022 Google LLC

Licensed under the Apache License, Version 2.0 (the "License");
you may not use this file except in compliance with the License.
You may obtain a copy of the License at

    https://www.apache.org/licenses/LICENSE-2.0

Unless required by applicable law or agreed to in writing, software
distributed under the License is distributed on an "AS IS" BASIS,
WITHOUT WARRANTIES OR CONDITIONS OF ANY KIND, either express or implied.
See the License for the specific language governing permissions and
limitations under the License.
*/

package config

import (
	"fmt"
	"io/ioutil"
	"log"
	"os"
	"path/filepath"
	"strings"
	"testing"

	"hpc-toolkit/pkg/modulereader"

	"github.com/pkg/errors"
	"github.com/zclconf/go-cty/cty"
	. "gopkg.in/check.v1"
)

var (
	// Shared IO Values
	simpleYamlFilename string
	tmpTestDir         string

	// Expected/Input Values
	expectedYaml = []byte(`
blueprint_name: simple
vars:
  labels:
    ghpc_blueprint: simple
    deployment_name: deployment_name
terraform_backend_defaults:
  type: gcs
  configuration:
    bucket: hpc-toolkit-tf-state
deployment_groups:
- group: group1
  modules:
  - source: ./modules/network/vpc
    kind: terraform
    id: "vpc"
    settings:
      network_name: $"${var.deployment_name}_net
      project_id: project_name
`)
	testModules = []Module{
		{
			Source:           "./modules/network/vpc",
			Kind:             "terraform",
			ID:               "vpc",
			WrapSettingsWith: make(map[string][]string),
			Settings: map[string]interface{}{
				"network_name": "$\"${var.deployment_name}_net\"",
				"project_id":   "project_name",
			},
		},
	}
	defaultLabels = map[string]interface{}{
		"ghpc_blueprint":  "simple",
		"deployment_name": "deployment_name",
	}
	expectedSimpleBlueprint Blueprint = Blueprint{
		BlueprintName:    "simple",
		Vars:             map[string]interface{}{"labels": defaultLabels},
		DeploymentGroups: []DeploymentGroup{{Name: "DeploymentGroup1", TerraformBackend: TerraformBackend{}, Modules: testModules}},
		TerraformBackendDefaults: TerraformBackend{
			Type:          "",
			Configuration: map[string]interface{}{},
		},
	}
	// For expand.go
	requiredVar = modulereader.VarInfo{
		Name:        "reqVar",
		Type:        "string",
		Description: "A test required variable",
		Default:     nil,
		Required:    true,
	}
)

// Setup GoCheck
type MySuite struct{}

var _ = Suite(&MySuite{})

func Test(t *testing.T) {
	TestingT(t)
}

// setup opens a temp file to store the yaml and saves it's name
func setup() {
	simpleYamlFile, err := ioutil.TempFile("", "*.yaml")
	if err != nil {
		log.Fatal(err)
	}
	_, err = simpleYamlFile.Write(expectedYaml)
	if err != nil {
		log.Fatal(err)
	}
	simpleYamlFilename = simpleYamlFile.Name()
	simpleYamlFile.Close()

	// Create test directory with simple modules
	tmpTestDir, err = ioutil.TempDir("", "ghpc_config_tests_*")
	if err != nil {
		log.Fatalf("failed to create temp dir for config tests: %e", err)
	}
	moduleDir := filepath.Join(tmpTestDir, "module")
	err = os.Mkdir(moduleDir, 0755)
	if err != nil {
		log.Fatalf("failed to create test module dir: %v", err)
	}
	varFile, err := os.Create(filepath.Join(moduleDir, "variables.tf"))
	if err != nil {
		log.Fatalf("failed to create variables.tf in test module dir: %v", err)
	}
	testVariablesTF := `
	variable "test_variable" {
		description = "Test Variable"
		type        = string
	}`
	_, err = varFile.WriteString(testVariablesTF)
	if err != nil {
		log.Fatalf("failed to write variables.tf in test module dir: %v", err)
	}
}

// Delete the temp YAML file
func teardown() {
	err := os.Remove(simpleYamlFilename)
	if err != nil {
		log.Fatalf("config_test teardown: %v", err)
	}
	err = os.RemoveAll(tmpTestDir)
	if err != nil {
		log.Fatalf(
			"failed to tear down tmp directory (%s) for config unit tests: %v",
			tmpTestDir, err)
	}
}

// util function
func cleanErrorRegexp(errRegexp string) string {
	errRegexp = strings.ReplaceAll(errRegexp, "[", "\\[")
	errRegexp = strings.ReplaceAll(errRegexp, "]", "\\]")
	return errRegexp
}

func getDeploymentConfigForTest() DeploymentConfig {
	testModuleSource := "testSource"
	testModule := Module{
		Source:           testModuleSource,
		Kind:             "terraform",
		ID:               "testModule",
		Use:              []string{},
		WrapSettingsWith: make(map[string][]string),
		Settings:         make(map[string]interface{}),
	}
	testModuleSourceWithLabels := "./role/source"
	testModuleWithLabels := Module{
		Source:           testModuleSourceWithLabels,
		ID:               "testModuleWithLabels",
		Kind:             "terraform",
		Use:              []string{},
		WrapSettingsWith: make(map[string][]string),
		Settings: map[string]interface{}{
			"moduleLabel": "moduleLabelValue",
		},
	}
	testLabelVarInfo := modulereader.VarInfo{Name: "labels"}
	testModuleInfo := modulereader.ModuleInfo{
		Inputs: []modulereader.VarInfo{testLabelVarInfo},
	}
	testBlueprint := Blueprint{
		BlueprintName: "simple",
		Validators:    []validatorConfig{},
		Vars:          map[string]interface{}{"deployment_name": "deployment_name"},
		TerraformBackendDefaults: TerraformBackend{
			Type:          "",
			Configuration: map[string]interface{}{},
		},
		DeploymentGroups: []DeploymentGroup{
			{
				Name: "group1",
				TerraformBackend: TerraformBackend{
					Type:          "",
					Configuration: map[string]interface{}{},
				},
				Modules: []Module{testModule, testModuleWithLabels},
			},
		},
	}

	return DeploymentConfig{
		Config: testBlueprint,
		ModulesInfo: map[string]map[string]modulereader.ModuleInfo{
			"group1": {
				testModuleSource:           testModuleInfo,
				testModuleSourceWithLabels: testModuleInfo,
			},
		},
	}
}

func getBasicDeploymentConfigWithTestModule() DeploymentConfig {
	testModuleSource := filepath.Join(tmpTestDir, "module")
	testDeploymentGroup := DeploymentGroup{
		Name: "primary",
		Modules: []Module{
			{
				ID:       "TestModule",
				Kind:     "terraform",
				Source:   testModuleSource,
				Settings: map[string]interface{}{"test_variable": "test_value"},
			},
		},
	}
	return DeploymentConfig{
		Config: Blueprint{
			Vars:             map[string]interface{}{"deployment_name": "deployment_name"},
			DeploymentGroups: []DeploymentGroup{testDeploymentGroup},
		},
	}
}

/* Tests */
// config.go
func (s *MySuite) TestExpandConfig(c *C) {
	dc := getBasicDeploymentConfigWithTestModule()
	dc.ExpandConfig()
}

func (s *MySuite) TestSetModulesInfo(c *C) {
	dc := getBasicDeploymentConfigWithTestModule()
	dc.setModulesInfo()
}

func (s *MySuite) TestCreateModuleInfo(c *C) {
	dc := getBasicDeploymentConfigWithTestModule()
	createModuleInfo(dc.Config.DeploymentGroups[0])
}

func (s *MySuite) TestGetResouceByID(c *C) {
	testID := "testID"

	// No Modules
	rg := DeploymentGroup{}
	got := rg.getModuleByID(testID)
	c.Assert(got, DeepEquals, Module{})

	// No Match
	rg.Modules = []Module{{ID: "NoMatch"}}
	got = rg.getModuleByID(testID)
	c.Assert(got, DeepEquals, Module{})

	// Match
	expected := Module{ID: testID}
	rg.Modules = []Module{expected}
	got = rg.getModuleByID(testID)
	c.Assert(got, DeepEquals, expected)
}

func (s *MySuite) TestHasKind(c *C) {
	// No Modules
	rg := DeploymentGroup{}
	c.Assert(rg.HasKind("terraform"), Equals, false)
	c.Assert(rg.HasKind("packer"), Equals, false)
	c.Assert(rg.HasKind("notAKind"), Equals, false)

	// One terraform module
	rg.Modules = append(rg.Modules, Module{Kind: "terraform"})
	c.Assert(rg.HasKind("terraform"), Equals, true)
	c.Assert(rg.HasKind("packer"), Equals, false)
	c.Assert(rg.HasKind("notAKind"), Equals, false)

	// Multiple terraform modules
	rg.Modules = append(rg.Modules, Module{Kind: "terraform"})
	rg.Modules = append(rg.Modules, Module{Kind: "terraform"})
	c.Assert(rg.HasKind("terraform"), Equals, true)
	c.Assert(rg.HasKind("packer"), Equals, false)
	c.Assert(rg.HasKind("notAKind"), Equals, false)

	// One packer kind
	rg.Modules = []Module{{Kind: "packer"}}
	c.Assert(rg.HasKind("terraform"), Equals, false)
	c.Assert(rg.HasKind("packer"), Equals, true)
	c.Assert(rg.HasKind("notAKind"), Equals, false)

	// One packer, one terraform
	rg.Modules = append(rg.Modules, Module{Kind: "terraform"})
	c.Assert(rg.HasKind("terraform"), Equals, true)
	c.Assert(rg.HasKind("packer"), Equals, true)
	c.Assert(rg.HasKind("notAKind"), Equals, false)

}

func (s *MySuite) TestCheckModuleAndGroupNames(c *C) {
	dc := getDeploymentConfigForTest()
	checkModuleAndGroupNames(dc.Config.DeploymentGroups)
	testModID := dc.Config.DeploymentGroups[0].Modules[0].ID
	c.Assert(dc.ModuleToGroup[testModID], Equals, 0)
}

func (s *MySuite) TestDeploymentName(c *C) {
	dc := getDeploymentConfigForTest()
	var e *DeploymentNameError

	// Is deployment_name a valid string?
	deploymentName, err := dc.Config.DeploymentName()
	c.Assert(deploymentName, Equals, "deployment_name")
	c.Assert(err, IsNil)

	// Is deployment_name an empty string?
	dc.Config.Vars["deployment_name"] = ""
	deploymentName, err = dc.Config.DeploymentName()
	c.Assert(deploymentName, Equals, "")
	c.Check(errors.As(err, &e), Equals, true)

	// Is deployment_name not a string?
	dc.Config.Vars["deployment_name"] = 100
	_, err = dc.Config.DeploymentName()
	c.Assert(deploymentName, Equals, "")
	c.Check(errors.As(err, &e), Equals, true)

	// Is deployment_name not set?
	delete(dc.Config.Vars, "deployment_name")
	deploymentName, err = dc.Config.DeploymentName()
	c.Assert(deploymentName, Equals, "")
	c.Check(errors.As(err, &e), Equals, true)
}

func (s *MySuite) TestNewBlueprint(c *C) {
	dc := getDeploymentConfigForTest()
	outFile := filepath.Join(tmpTestDir, "out_TestNewBlueprint.yaml")
	dc.ExportBlueprint(outFile)
	newDC, err := NewDeploymentConfig(outFile)
	c.Assert(err, IsNil)
	c.Assert(dc.Config, DeepEquals, newDC.Config)
}

func (s *MySuite) TestImportBlueprint(c *C) {
	obtainedBlueprint, err := importBlueprint(simpleYamlFilename)
	c.Assert(err, IsNil)
	c.Assert(obtainedBlueprint.BlueprintName,
		Equals, expectedSimpleBlueprint.BlueprintName)
	c.Assert(
		len(obtainedBlueprint.Vars["labels"].(map[string]interface{})),
		Equals,
		len(expectedSimpleBlueprint.Vars["labels"].(map[string]interface{})),
	)
	c.Assert(obtainedBlueprint.DeploymentGroups[0].Modules[0].ID,
		Equals, expectedSimpleBlueprint.DeploymentGroups[0].Modules[0].ID)
}

func (s *MySuite) TestImportBlueprint_ExtraField_ThrowsError(c *C) {
	yaml := []byte(`
blueprint_name: hpc-cluster-high-io
# line below is not in our schema
dragon: "Lews Therin Telamon"`)
	file, _ := ioutil.TempFile("", "*.yaml")
	file.Write(yaml)
	filename := file.Name()
	file.Close()

	// should fail on strict unmarshal as field does not match schema
	_, err := importBlueprint(filename)
	c.Check(err, NotNil)
}

func (s *MySuite) TestExportBlueprint(c *C) {
	// Return bytes
<<<<<<< HEAD
	bc := BlueprintConfig{}
	bc.Config = expectedSimpleYamlConfig
	obtainedYaml, err := bc.ExportYamlConfig("")
=======
	dc := DeploymentConfig{}
	dc.Config = expectedSimpleBlueprint
	obtainedYaml, err := dc.ExportBlueprint("")
>>>>>>> 238f9b9d
	c.Assert(err, IsNil)
	c.Assert(obtainedYaml, Not(IsNil))

	// Write file
	outFilename := "out_TestExportBlueprint.yaml"
	outFile := filepath.Join(tmpTestDir, outFilename)
	dc.ExportBlueprint(outFile)
	fileInfo, err := os.Stat(outFile)
	c.Assert(err, IsNil)
	c.Assert(fileInfo.Name(), Equals, outFilename)
	c.Assert(fileInfo.Size() > 0, Equals, true)
	c.Assert(fileInfo.IsDir(), Equals, false)
}

func (s *MySuite) TestSetCLIVariables(c *C) {
	// Success
	dc := getBasicDeploymentConfigWithTestModule()
	c.Assert(dc.Config.Vars["project_id"], IsNil)
	c.Assert(dc.Config.Vars["deployment_name"], Equals, "deployment_name")
	c.Assert(dc.Config.Vars["region"], IsNil)
	c.Assert(dc.Config.Vars["zone"], IsNil)

	cliProjectID := "cli_test_project_id"
	cliDeploymentName := "cli_deployment_name"
	cliRegion := "cli_region"
	cliZone := "cli_zone"
	cliKeyVal := "key=val"
	cliVars := []string{
		fmt.Sprintf("project_id=%s", cliProjectID),
		fmt.Sprintf("deployment_name=%s", cliDeploymentName),
		fmt.Sprintf("region=%s", cliRegion),
		fmt.Sprintf("zone=%s", cliZone),
		fmt.Sprintf("kv=%s", cliKeyVal),
	}
	err := dc.SetCLIVariables(cliVars)

	c.Assert(err, IsNil)
	c.Assert(dc.Config.Vars["project_id"], Equals, cliProjectID)
	c.Assert(dc.Config.Vars["deployment_name"], Equals, cliDeploymentName)
	c.Assert(dc.Config.Vars["region"], Equals, cliRegion)
	c.Assert(dc.Config.Vars["zone"], Equals, cliZone)
	c.Assert(dc.Config.Vars["kv"], Equals, cliKeyVal)

	// Failure: Variable without '='
	dc = getBasicDeploymentConfigWithTestModule()
	c.Assert(dc.Config.Vars["project_id"], IsNil)

	invalidNonEQVars := []string{
		fmt.Sprintf("project_id%s", cliProjectID),
	}
	err = dc.SetCLIVariables(invalidNonEQVars)

	expErr := "invalid format: .*"
	c.Assert(err, ErrorMatches, expErr)
	c.Assert(dc.Config.Vars["project_id"], IsNil)
}

func (s *MySuite) TestSetBackendConfig(c *C) {
	// Success
	dc := getDeploymentConfigForTest()
	c.Assert(dc.Config.TerraformBackendDefaults.Type, Equals, "")
	c.Assert(dc.Config.TerraformBackendDefaults.Configuration["bucket"], IsNil)
	c.Assert(dc.Config.TerraformBackendDefaults.Configuration["impersonate_service_account"], IsNil)
	c.Assert(dc.Config.TerraformBackendDefaults.Configuration["prefix"], IsNil)

	cliBEType := "gcs"
	cliBEBucket := "a_bucket"
	cliBESA := "a_bucket_reader@project.iam.gserviceaccount.com"
	cliBEPrefix := "test/prefix"
	cliBEConfigVars := []string{
		fmt.Sprintf("type=%s", cliBEType),
		fmt.Sprintf("bucket=%s", cliBEBucket),
		fmt.Sprintf("impersonate_service_account=%s", cliBESA),
		fmt.Sprintf("prefix=%s", cliBEPrefix),
	}
	err := dc.SetBackendConfig(cliBEConfigVars)

	c.Assert(err, IsNil)
	c.Assert(dc.Config.TerraformBackendDefaults.Type, Equals, cliBEType)
	c.Assert(dc.Config.TerraformBackendDefaults.Configuration["bucket"], Equals, cliBEBucket)
	c.Assert(dc.Config.TerraformBackendDefaults.Configuration["impersonate_service_account"], Equals, cliBESA)
	c.Assert(dc.Config.TerraformBackendDefaults.Configuration["prefix"], Equals, cliBEPrefix)

	// Failure: Variable without '='
	dc = getDeploymentConfigForTest()
	c.Assert(dc.Config.TerraformBackendDefaults.Type, Equals, "")

	invalidNonEQVars := []string{
		fmt.Sprintf("type%s", cliBEType),
		fmt.Sprintf("bucket%s", cliBEBucket),
	}
	err = dc.SetBackendConfig(invalidNonEQVars)

	expErr := "invalid format: .*"
	c.Assert(err, ErrorMatches, expErr)
}

func TestMain(m *testing.M) {
	setup()
	code := m.Run()
	teardown()
	os.Exit(code)
}

func (s *MySuite) TestValidationLevels(c *C) {
	var err error
	var ok bool
	dc := getDeploymentConfigForTest()
	validLevels := []string{"ERROR", "WARNING", "IGNORE"}
	for idx, level := range validLevels {
		err = dc.SetValidationLevel(level)
		c.Assert(err, IsNil)
		ok = isValidValidationLevel(idx)
		c.Assert(ok, Equals, true)
	}

	err = dc.SetValidationLevel("INVALID")
	c.Assert(err, NotNil)

	// check that our test for iota enum is working
	ok = isValidValidationLevel(-1)
	c.Assert(ok, Equals, false)
	invalidLevel := len(validLevels) + 1
	ok = isValidValidationLevel(invalidLevel)
	c.Assert(ok, Equals, false)
}

func (s *MySuite) TestIsLiteralVariable(c *C) {
	var matched bool
	matched = IsLiteralVariable("((var.project_id))")
	c.Assert(matched, Equals, true)
	matched = IsLiteralVariable("(( var.project_id ))")
	c.Assert(matched, Equals, true)
	matched = IsLiteralVariable("(var.project_id)")
	c.Assert(matched, Equals, false)
	matched = IsLiteralVariable("var.project_id")
	c.Assert(matched, Equals, false)
}

func (s *MySuite) TestIdentifyLiteralVariable(c *C) {
	var ctx, name string
	var ok bool
	ctx, name, ok = IdentifyLiteralVariable("((var.project_id))")
	c.Assert(ctx, Equals, "var")
	c.Assert(name, Equals, "project_id")
	c.Assert(ok, Equals, true)

	ctx, name, ok = IdentifyLiteralVariable("((module.structure.nested_value))")
	c.Assert(ctx, Equals, "module")
	c.Assert(name, Equals, "structure.nested_value")
	c.Assert(ok, Equals, true)

	// TODO: properly variables with periods in them!
	// One purpose of literal variables is to refer to values in nested
	// structures of a module output; should probably accept that case
	// but not global variables with periods in them
	ctx, name, ok = IdentifyLiteralVariable("var.project_id")
	c.Assert(ctx, Equals, "")
	c.Assert(name, Equals, "")
	c.Assert(ok, Equals, false)
}

func (s *MySuite) TestConvertToCty(c *C) {
	var testval interface{}
	var testcty cty.Value
	var err error

	testval = "test"
	testcty, err = ConvertToCty(testval)
	c.Assert(testcty.Type(), Equals, cty.String)
	c.Assert(err, IsNil)

	testval = complex(1, -1)
	testcty, err = ConvertToCty(testval)
	c.Assert(testcty.Type(), Equals, cty.NilType)
	c.Assert(err, NotNil)
}

func (s *MySuite) TestConvertMapToCty(c *C) {
	var testmap map[string]interface{}
	var testcty map[string]cty.Value
	var err error
	var testkey = "testkey"
	var testval = "testval"
	testmap = map[string]interface{}{
		testkey: testval,
	}

	testcty, err = ConvertMapToCty(testmap)
	c.Assert(err, IsNil)
	ctyval, found := testcty[testkey]
	c.Assert(found, Equals, true)
	c.Assert(ctyval.Type(), Equals, cty.String)

	testmap = map[string]interface{}{
		"testkey": complex(1, -1),
	}
	testcty, err = ConvertMapToCty(testmap)
	c.Assert(err, NotNil)
	ctyval, found = testcty[testkey]
	c.Assert(found, Equals, false)
}

func (s *MySuite) TestResolveGlobalVariables(c *C) {
	var err error
	var testkey1 = "testkey1"
	var testkey2 = "testkey2"
	var testkey3 = "testkey3"
	dc := getDeploymentConfigForTest()
	ctyMap := make(map[string]cty.Value)
	err = dc.Config.ResolveGlobalVariables(ctyMap)
	c.Assert(err, IsNil)

	// confirm plain string is unchanged and does not error
	testCtyString := cty.StringVal("testval")
	ctyMap[testkey1] = testCtyString
	err = dc.Config.ResolveGlobalVariables(ctyMap)
	c.Assert(err, IsNil)
	c.Assert(ctyMap[testkey1], Equals, testCtyString)

	// confirm literal, non-global, variable is unchanged and does not error
	testCtyString = cty.StringVal("((module.testval))")
	ctyMap[testkey1] = testCtyString
	err = dc.Config.ResolveGlobalVariables(ctyMap)
	c.Assert(err, IsNil)
	c.Assert(ctyMap[testkey1], Equals, testCtyString)

	// confirm failed resolution of a literal global
	testCtyString = cty.StringVal("((var.test_global_var))")
	ctyMap[testkey1] = testCtyString
	err = dc.Config.ResolveGlobalVariables(ctyMap)
	c.Assert(err, NotNil)
	c.Assert(err.Error(), Matches, ".*Unsupported attribute;.*")

	// confirm successful resolution of literal globals in presence of other strings
	testGlobalVarString := "test_global_string"
	testGlobalValString := "testval"
	testGlobalVarBool := "test_global_bool"
	testGlobalValBool := "testval"
	testPlainString := "plain-string"
	dc.Config.Vars[testGlobalVarString] = testGlobalValString
	dc.Config.Vars[testGlobalVarBool] = testGlobalValBool
	testCtyString = cty.StringVal(fmt.Sprintf("((var.%s))", testGlobalVarString))
	testCtyBool := cty.StringVal(fmt.Sprintf("((var.%s))", testGlobalVarBool))
	ctyMap[testkey1] = testCtyString
	ctyMap[testkey2] = testCtyBool
	ctyMap[testkey3] = cty.StringVal(testPlainString)
	err = dc.Config.ResolveGlobalVariables(ctyMap)
	c.Assert(err, IsNil)
	c.Assert(ctyMap[testkey1], Equals, cty.StringVal(testGlobalValString))
	c.Assert(ctyMap[testkey2], Equals, cty.StringVal(testGlobalValBool))
	c.Assert(ctyMap[testkey3], Equals, cty.StringVal(testPlainString))
}<|MERGE_RESOLUTION|>--- conflicted
+++ resolved
@@ -384,15 +384,9 @@
 
 func (s *MySuite) TestExportBlueprint(c *C) {
 	// Return bytes
-<<<<<<< HEAD
-	bc := BlueprintConfig{}
-	bc.Config = expectedSimpleYamlConfig
-	obtainedYaml, err := bc.ExportYamlConfig("")
-=======
 	dc := DeploymentConfig{}
 	dc.Config = expectedSimpleBlueprint
 	obtainedYaml, err := dc.ExportBlueprint("")
->>>>>>> 238f9b9d
 	c.Assert(err, IsNil)
 	c.Assert(obtainedYaml, Not(IsNil))
 
