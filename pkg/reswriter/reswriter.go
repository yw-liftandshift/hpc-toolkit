--- conflicted
+++ resolved
@@ -74,12 +74,7 @@
 		return err
 	}
 
-<<<<<<< HEAD
 	copySource(deploymentDir, &yamlConfig.ResourceGroups)
-=======
-	copySource(bpDir, &yamlConfig.ResourceGroups)
-
->>>>>>> 1ad1ace4
 	for _, writer := range kinds {
 		if writer.getNumResources() > 0 {
 			if err := writer.writeResourceGroups(yamlConfig, outputDir); err != nil {
